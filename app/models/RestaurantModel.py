from datetime import datetime
import enum
from sqlalchemy import Boolean, Column, DateTime, Enum, Float, ForeignKey, Integer, String, Text
from sqlalchemy.orm import relationship
from app.database import Base
from app.models import RestaurantManagerModel, OperatingHoursModel

class CuisineType(enum.Enum):
    ITALIAN = "italian"
    CHINESE = "chinese"
    INDIAN = "indian"
    JAPANESE = "japanese"
    MEXICAN = "mexican"
    FRENCH = "french"
    AMERICAN = "american"
    THAI = "thai"
    MEDITERRANEAN = "mediterranean"
    OTHER = "other"

class Restaurant(Base):
    __tablename__ = "restaurants"

    restaurant_id = Column(Integer, primary_key=True, index=True)
    manager_id = Column(Integer, ForeignKey("restaurant_managers.manager_id"), nullable=False)
    name = Column(String(100), nullable=False, index=True)
    description = Column(Text)
    address_line1 = Column(String(100), nullable=False)
    address_line2 = Column(String(100))
    city = Column(String(50), nullable=False, index=True)
    state = Column(String(50), nullable=False, index=True)
    zip_code = Column(String(20), nullable=False, index=True)
    phone_number = Column(String(20), nullable=False)
    email = Column(String(100), nullable=False)
    cuisine_type = Column(Enum(CuisineType), nullable=False, index=True)
    cost_rating = Column(Integer, nullable=False)  # 1-5
    avg_rating = Column(Float, default=0.0)
    is_approved = Column(Boolean, default=False)
    approved_at = Column(DateTime, nullable=True)
    created_at = Column(DateTime, default=datetime.utcnow)
    updated_at = Column(DateTime, default=datetime.utcnow, onupdate=datetime.utcnow)

    # Relationships
    manager = relationship("RestaurantManager", back_populates="restaurants")
    # photos = relationship("RestaurantPhoto", back_populates="restaurant")
<<<<<<< HEAD
    operating_hours = relationship("OperatingHours", back_populates="restaurants")
    # tables = relationship("Table", back_populates="restaurant")
=======
    # operating_hours = relationship("OperatingHours", back_populates="restaurant")
    tables = relationship("Table", back_populates="restaurant")
>>>>>>> 118c499e
    # reservation_slots = relationship("ReservationSlot", back_populates="restaurant")
    # reservations = relationship("Reservation", back_populates="restaurant")
    # reviews = relationship("Review", back_populates="restaurant")<|MERGE_RESOLUTION|>--- conflicted
+++ resolved
@@ -1,54 +1,51 @@
-from datetime import datetime
-import enum
-from sqlalchemy import Boolean, Column, DateTime, Enum, Float, ForeignKey, Integer, String, Text
-from sqlalchemy.orm import relationship
-from app.database import Base
-from app.models import RestaurantManagerModel, OperatingHoursModel
-
-class CuisineType(enum.Enum):
-    ITALIAN = "italian"
-    CHINESE = "chinese"
-    INDIAN = "indian"
-    JAPANESE = "japanese"
-    MEXICAN = "mexican"
-    FRENCH = "french"
-    AMERICAN = "american"
-    THAI = "thai"
-    MEDITERRANEAN = "mediterranean"
-    OTHER = "other"
-
-class Restaurant(Base):
-    __tablename__ = "restaurants"
-
-    restaurant_id = Column(Integer, primary_key=True, index=True)
-    manager_id = Column(Integer, ForeignKey("restaurant_managers.manager_id"), nullable=False)
-    name = Column(String(100), nullable=False, index=True)
-    description = Column(Text)
-    address_line1 = Column(String(100), nullable=False)
-    address_line2 = Column(String(100))
-    city = Column(String(50), nullable=False, index=True)
-    state = Column(String(50), nullable=False, index=True)
-    zip_code = Column(String(20), nullable=False, index=True)
-    phone_number = Column(String(20), nullable=False)
-    email = Column(String(100), nullable=False)
-    cuisine_type = Column(Enum(CuisineType), nullable=False, index=True)
-    cost_rating = Column(Integer, nullable=False)  # 1-5
-    avg_rating = Column(Float, default=0.0)
-    is_approved = Column(Boolean, default=False)
-    approved_at = Column(DateTime, nullable=True)
-    created_at = Column(DateTime, default=datetime.utcnow)
-    updated_at = Column(DateTime, default=datetime.utcnow, onupdate=datetime.utcnow)
-
-    # Relationships
-    manager = relationship("RestaurantManager", back_populates="restaurants")
-    # photos = relationship("RestaurantPhoto", back_populates="restaurant")
-<<<<<<< HEAD
-    operating_hours = relationship("OperatingHours", back_populates="restaurants")
-    # tables = relationship("Table", back_populates="restaurant")
-=======
-    # operating_hours = relationship("OperatingHours", back_populates="restaurant")
-    tables = relationship("Table", back_populates="restaurant")
->>>>>>> 118c499e
-    # reservation_slots = relationship("ReservationSlot", back_populates="restaurant")
-    # reservations = relationship("Reservation", back_populates="restaurant")
+from datetime import datetime
+import enum
+from sqlalchemy import Boolean, Column, DateTime, Enum, Float, ForeignKey, Integer, String, Text
+from sqlalchemy.orm import relationship
+from app.database import Base
+from app.models import RestaurantManagerModel, OperatingHoursModel
+
+class CuisineType(enum.Enum):
+    ITALIAN = "italian"
+    CHINESE = "chinese"
+    INDIAN = "indian"
+    JAPANESE = "japanese"
+    MEXICAN = "mexican"
+    FRENCH = "french"
+    AMERICAN = "american"
+    THAI = "thai"
+    MEDITERRANEAN = "mediterranean"
+    OTHER = "other"
+
+class Restaurant(Base):
+    __tablename__ = "restaurants"
+
+    restaurant_id = Column(Integer, primary_key=True, index=True)
+    manager_id = Column(Integer, ForeignKey("restaurant_managers.manager_id"), nullable=False)
+    name = Column(String(100), nullable=False, index=True)
+    description = Column(Text)
+    address_line1 = Column(String(100), nullable=False)
+    address_line2 = Column(String(100))
+    city = Column(String(50), nullable=False, index=True)
+    state = Column(String(50), nullable=False, index=True)
+    zip_code = Column(String(20), nullable=False, index=True)
+    phone_number = Column(String(20), nullable=False)
+    email = Column(String(100), nullable=False)
+    cuisine_type = Column(Enum(CuisineType), nullable=False, index=True)
+    cost_rating = Column(Integer, nullable=False)  # 1-5
+    avg_rating = Column(Float, default=0.0)
+    is_approved = Column(Boolean, default=False)
+    approved_at = Column(DateTime, nullable=True)
+    created_at = Column(DateTime, default=datetime.utcnow)
+    updated_at = Column(DateTime, default=datetime.utcnow, onupdate=datetime.utcnow)
+
+    # Relationships
+    manager = relationship("RestaurantManager", back_populates="restaurants")
+    # photos = relationship("RestaurantPhoto", back_populates="restaurant")
+    operating_hours = relationship("OperatingHours", back_populates="restaurants")
+    # tables = relationship("Table", back_populates="restaurant")
+    # operating_hours = relationship("OperatingHours", back_populates="restaurant")
+    tables = relationship("Table", back_populates="restaurant")
+    # reservation_slots = relationship("ReservationSlot", back_populates="restaurant")
+    # reservations = relationship("Reservation", back_populates="restaurant")
     # reviews = relationship("Review", back_populates="restaurant")